<<<<<<< HEAD
# Fresh

> The minty fresh way to launch an NFT project. :leaves:

Fresh is an all-in-one tool to deploy an NFT project on the Flow blockchain using Next.js and IPFS.

Here's what `fresh` gives you:

- A custom read-to-deploy NFT contract.
- A simple command to mint NFT sets from CSV and image data.
- A pre-built app template for running a live NFT drop.

## Quick start

Generate a new project that is preconfigured to use freshmint:

```sh
npx @onflow/fresh start
```

## Installation

You can also install freshmint using NPM:

```sh
npm install -g @onflow/fresh

# start a new project
fresh start
```

## Acknowledgments

Fresh owes its existence to [minty](https://github.com/yusefnapora/minty),
an NFT minting tool for IPFS developed by @yusefnapora. 
Much of the core logic in fresh is borrowed from minty.
=======
## Freshmint 🍃

The minty fresh way to launch an NFT project on Flow. What will you build?

### Usage
>>>>>>> 3bc30d53
<|MERGE_RESOLUTION|>--- conflicted
+++ resolved
@@ -1,7 +1,6 @@
-<<<<<<< HEAD
 # Fresh
 
-> The minty fresh way to launch an NFT project. :leaves:
+> The minty fresh way to launch an NFT project. What will you build? :leaves: 
 
 Fresh is an all-in-one tool to deploy an NFT project on the Flow blockchain using Next.js and IPFS.
 
@@ -34,11 +33,4 @@
 
 Fresh owes its existence to [minty](https://github.com/yusefnapora/minty),
 an NFT minting tool for IPFS developed by @yusefnapora. 
-Much of the core logic in fresh is borrowed from minty.
-=======
-## Freshmint 🍃
-
-The minty fresh way to launch an NFT project on Flow. What will you build?
-
-### Usage
->>>>>>> 3bc30d53
+Much of the core logic in fresh is borrowed from minty.