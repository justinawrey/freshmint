import NonFungibleToken from {{{ imports.NonFungibleToken }}}
import MetadataViews from {{{ imports.MetadataViews }}}
import FungibleToken from {{{ imports.FungibleToken }}}

pub contract {{ contractName }}: NonFungibleToken {

    pub let version: String

    // Events
    //
    pub event ContractInitialized()
    pub event Withdraw(id: UInt64, from: Address?)
    pub event Deposit(id: UInt64, to: Address?)
    pub event Minted(id: UInt64)
    pub event Burned(id: UInt64)

    // Named Paths
    //
    pub let CollectionStoragePath: StoragePath
    pub let CollectionPublicPath: PublicPath
    pub let CollectionPrivatePath: PrivatePath
    pub let AdminStoragePath: StoragePath

    // totalSupply
    // The total number of {{ contractName }} that have been minted
    //
    pub var totalSupply: UInt64

    pub struct Metadata {

        {{#each fields}}
        pub let {{ this.name }}: {{ this.asCadenceTypeString }}
        {{/each}}

        init(
            {{#each fields}}
            {{ this.name }}: {{ this.asCadenceTypeString }},
            {{/each}}
        ) {
<<<<<<< HEAD
=======
            self.id = self.uuid
>>>>>>> 6104a860
            {{#each fields}}
            self.{{ this.name }} = {{ this.name }}
            {{/each}}
        }
    }

    pub resource NFT: NonFungibleToken.INFT, MetadataViews.Resolver {

        pub let id: UInt64
        pub let metadata: Metadata

        init(
            id: UInt64,
            metadata: Metadata
        ) {
            self.id = id
            self.metadata = metadata
        }

        pub fun getViews(): [Type] {
            return [
                {{#each views}}
                {{{ this.cadenceTypeString }}}{{#unless @last }},{{/unless}}
                {{/each}}
            ]
        }

        pub fun resolveView(_ view: Type): AnyStruct? {
            switch view {
                {{#each views }}
                {{> viewCase view=this metadata="self.metadata" }}
                {{/each}}
            }

            return nil
        }

        {{#each views}}
        {{#if this.cadenceResolverFunction }}
        {{> (lookup . "id") view=this contractName=../contractName }}
        
        {{/if}}
        {{/each}}
        destroy() {
            emit Burned(id: self.id)
        }
    }

    pub resource interface {{ contractName }}CollectionPublic {
        pub fun deposit(token: @NonFungibleToken.NFT)
        pub fun getIDs(): [UInt64]
        pub fun borrowNFT(id: UInt64): &NonFungibleToken.NFT
        pub fun borrow{{ contractName }}(id: UInt64): &{{ contractName }}.NFT? {
            post {
                (result == nil) || (result?.id == id):
                    "Cannot borrow {{ contractName }} reference: The ID of the returned reference is incorrect"
            }
        }
    }

    pub resource Collection: {{ contractName }}CollectionPublic, NonFungibleToken.Provider, NonFungibleToken.Receiver, NonFungibleToken.CollectionPublic, MetadataViews.ResolverCollection {
        
        // dictionary of NFTs
        // NFT is a resource type with an `UInt64` ID field
        //
        pub var ownedNFTs: @{UInt64: NonFungibleToken.NFT}

        // withdraw
        // Removes an NFT from the collection and moves it to the caller
        //
        pub fun withdraw(withdrawID: UInt64): @NonFungibleToken.NFT {
            let token <- self.ownedNFTs.remove(key: withdrawID) ?? panic("missing NFT")

            emit Withdraw(id: token.id, from: self.owner?.address)

            return <- token
        }

        // deposit
        // Takes a NFT and adds it to the collections dictionary
        // and adds the ID to the id array
        //
        pub fun deposit(token: @NonFungibleToken.NFT) {
            let token <- token as! @{{ contractName }}.NFT

            let id: UInt64 = token.id

            // add the new token to the dictionary which removes the old one
            let oldToken <- self.ownedNFTs[id] <- token

            emit Deposit(id: id, to: self.owner?.address)

            destroy oldToken
        }

        // getIDs
        // Returns an array of the IDs that are in the collection
        //
        pub fun getIDs(): [UInt64] {
            return self.ownedNFTs.keys
        }

        // borrowNFT
        // Gets a reference to an NFT in the collection
        // so that the caller can read its metadata and call its methods
        //
        pub fun borrowNFT(id: UInt64): &NonFungibleToken.NFT {
            return (&self.ownedNFTs[id] as &NonFungibleToken.NFT?)!
        }

        // borrow{{ contractName }}
        // Gets a reference to an NFT in the collection as a {{ contractName }}.
        //
        pub fun borrow{{ contractName }}(id: UInt64): &{{ contractName }}.NFT? {
            if self.ownedNFTs[id] != nil {
                let ref = (&self.ownedNFTs[id] as auth &NonFungibleToken.NFT?)!
                return ref as! &{{ contractName }}.NFT
            }

            return nil
        }

        pub fun borrowViewResolver(id: UInt64): &AnyResource{MetadataViews.Resolver} {
            let nft = (&self.ownedNFTs[id] as auth &NonFungibleToken.NFT?)!
            let nftRef = nft as! &{{ contractName }}.NFT
            return nftRef as &AnyResource{MetadataViews.Resolver}
        }

        // destructor
        destroy() {
            destroy self.ownedNFTs
        }

        // initializer
        //
        init () {
            self.ownedNFTs <- {}
        }
    }

    // createEmptyCollection
    // public function that anyone can call to create a new empty collection
    //
    pub fun createEmptyCollection(): @NonFungibleToken.Collection {
        return <- create Collection()
    }

    // Admin
    // Resource that an admin can use to mint NFTs.
    //
    pub resource Admin {

        // mintNFT
        // Mints a new NFT with a new ID
        //
        pub fun mintNFT(
            {{#each fields}}
            {{ this.name }}: {{ this.asCadenceTypeString }},
            {{/each}}
        ): @{{ contractName }}.NFT {
<<<<<<< HEAD
            let metadata = Metadata(
=======
            let nft <- create {{ contractName }}.NFT(
>>>>>>> 6104a860
                {{#each fields}}
                {{ this.name }}: {{ this.name }},
                {{/each}}
            )

            let nft <- create {{ contractName }}.NFT(
                id: {{ contractName }}.totalSupply,
                metadata: metadata
            )

            emit Minted(id: nft.id)

            {{ contractName }}.totalSupply = {{ contractName }}.totalSupply + (1 as UInt64)

            return <- nft
        }
    }

    // getPublicPath returns a public path that is scoped to this contract.
    //
    pub fun getPublicPath(suffix: String): PublicPath {
        return PublicPath(identifier: "{{ contractName }}_".concat(suffix))!
    }

    // getPrivatePath returns a private path that is scoped to this contract.
    //
    pub fun getPrivatePath(suffix: String): PrivatePath {
        return PrivatePath(identifier: "{{ contractName }}_".concat(suffix))!
    }

    // getStoragePath returns a storage path that is scoped to this contract.
    //
    pub fun getStoragePath(suffix: String): StoragePath {
        return StoragePath(identifier: "{{ contractName }}_".concat(suffix))!
    }

    priv fun initAdmin(admin: AuthAccount) {
        // Create an empty collection and save it to storage
        let collection <- {{ contractName }}.createEmptyCollection()

        admin.save(<- collection, to: {{ contractName }}.CollectionStoragePath)

        admin.link<&{{ contractName }}.Collection>({{ contractName }}.CollectionPrivatePath, target: {{ contractName }}.CollectionStoragePath)

        admin.link<&{{ contractName }}.Collection{NonFungibleToken.CollectionPublic, {{ contractName }}.{{ contractName }}CollectionPublic, MetadataViews.ResolverCollection}>({{ contractName }}.CollectionPublicPath, target: {{ contractName }}.CollectionStoragePath)
        
        // Create an admin resource and save it to storage
        let adminResource <- create Admin()

        admin.save(<- adminResource, to: self.AdminStoragePath)
    }

    init({{#unless saveAdminResourceToContractAccount }}admin: AuthAccount{{/unless}}) {

        self.version = "{{ freshmintVersion }}"

        self.CollectionPublicPath = {{ contractName }}.getPublicPath(suffix: "Collection")
        self.CollectionStoragePath = {{ contractName }}.getStoragePath(suffix: "Collection")
        self.CollectionPrivatePath = {{ contractName }}.getPrivatePath(suffix: "Collection")

        self.AdminStoragePath = {{ contractName }}.getStoragePath(suffix: "Admin")

        // Initialize the total supply
        self.totalSupply = 0

        self.initAdmin(admin: {{#if saveAdminResourceToContractAccount }}self.account{{ else }}admin{{/if}})

        emit ContractInitialized()
    }
}<|MERGE_RESOLUTION|>--- conflicted
+++ resolved
@@ -37,10 +37,6 @@
             {{ this.name }}: {{ this.asCadenceTypeString }},
             {{/each}}
         ) {
-<<<<<<< HEAD
-=======
-            self.id = self.uuid
->>>>>>> 6104a860
             {{#each fields}}
             self.{{ this.name }} = {{ this.name }}
             {{/each}}
@@ -56,7 +52,7 @@
             id: UInt64,
             metadata: Metadata
         ) {
-            self.id = id
+            self.id = self.uuid
             self.metadata = metadata
         }
 
@@ -201,20 +197,14 @@
             {{ this.name }}: {{ this.asCadenceTypeString }},
             {{/each}}
         ): @{{ contractName }}.NFT {
-<<<<<<< HEAD
+
             let metadata = Metadata(
-=======
-            let nft <- create {{ contractName }}.NFT(
->>>>>>> 6104a860
                 {{#each fields}}
                 {{ this.name }}: {{ this.name }},
                 {{/each}}
             )
 
-            let nft <- create {{ contractName }}.NFT(
-                id: {{ contractName }}.totalSupply,
-                metadata: metadata
-            )
+            let nft <- create {{ contractName }}.NFT(metadata: metadata)
 
             emit Minted(id: nft.id)
 
