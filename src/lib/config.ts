--- conflicted
+++ resolved
@@ -21,11 +21,7 @@
       MetadataViews: '0xf8d6e0586b0a20c7',
       FreshmintMetadataViews: '0xf8d6e0586b0a20c7',
       NFTClaimSale: '0xf8d6e0586b0a20c7',
-<<<<<<< HEAD
-      NFTLockBox: '0xf8d6e0586b0a20c7',
-=======
-      NFTAirDrop: '0xf8d6e0586b0a20c7',
->>>>>>> 85f8ba00
+      NFTLockBox: '0xf8d6e0586b0a20c7'
     },
   };
 
@@ -36,11 +32,7 @@
       MetadataViews: '0x631e88ae7f1d7c20',
       FreshmintMetadataViews: '0x3c67d33388b03a69',
       NFTClaimSale: '0x3c67d33388b03a69',
-<<<<<<< HEAD
       NFTLockBox: '0x0cad7d1c09a3a433'
-=======
-      NFTAirDrop: '0x3c67d33388b03a69',
->>>>>>> 85f8ba00
     },
   };
 
