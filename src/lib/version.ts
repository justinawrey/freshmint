// TODO: include version tag automatically in build
<<<<<<< HEAD
export const version = '0.0.19-alpha';
=======
export const version = '0.0.20-alpha';
>>>>>>> 85f8ba00
<|MERGE_RESOLUTION|>--- conflicted
+++ resolved
@@ -1,6 +1,2 @@
 // TODO: include version tag automatically in build
-<<<<<<< HEAD
-export const version = '0.0.19-alpha';
-=======
-export const version = '0.0.20-alpha';
->>>>>>> 85f8ba00
+export const version = '0.0.20-alpha';