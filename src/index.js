#!/usr/bin/env node

const path = require("path");
const { Command } = require("commander");
const inquirer = require("inquirer");
const chalk = require("chalk");
const colorize = require("json-colorizer");
const ora = require("ora");
const { MakeFresh } = require("./fresh");
const generateProject = require("./generate-project");
const generateWebAssets = require("./generate-web");
const { isExists } = require("./file-helpers");

const colorizeOptions = {
  pretty: true,
  colors: {
    STRING_KEY: "blue.bold",
    STRING_LITERAL: "green"
  }
};

const spinner = ora();

async function main() {
  const program = new Command();

  program.option(
    "-n, --network <network>",
    "Network to deploy to. Either 'testnet' or 'mainnet'"
  );

  // commands

  program
    .command("create")
    .description("initialize a new project")
    .action(init);

  program
    .command("mint")
    .description("create multiple NFTs using data from a csv file")
    .option(
      "-d, --data <csv-path>",
      "The location of the csv file to use for minting",
      "nfts.csv"
    )
    .action(batchMintNFT);

  program
    .command("get <token-id>")
    .description("get info from Flow about an NFT using its token ID")
    .action(getNFT);

  program
    .command("start-drop")
    .description("start a new NFT drop")
    .action(startDrop);

  program
    .command("remove-drop")
    .description("remove the current NFT drop")
    .action(removeDrop);

  program
    .command("pin <token-id>")
    .description('"pin" the data for an NFT to a remote IPFS Pinning Service')
    .action(pinNFTData);

  program
    .command("deploy")
    .description("deploy an instance of the Fresh NFT contract")
    .option(
      "-n, --network <name>",
      "Either: emulator, testnet, mainnet",
      "emulator"
    )
    .action(deploy);

<<<<<<< HEAD
=======
  // Change the current directory to the parent dir of this script file to make things work
  // even if you call minty from elsewhere
  const rootDir = path.join(__dirname, "..");
  process.chdir(rootDir);

>>>>>>> 3bc30d53
  await program.parseAsync(process.argv);
}

// ---- command action functions

async function init() {
  const ui = new inquirer.ui.BottomBar();
  ui.log.write(chalk.greenBright("Initializing new project. 🍃\n"));

  const questions = [
    {
      type: "input",
      name: "projectName",
      message: "Name your new project:",
      validate: async function (input) {
        if (!input) {
          return "Please enter a name for your project.";
        }

        const exists = await isExists(input);

        if (exists) {
          return "A project with that name already exists.";
        }
        return true;
      }
    },
    {
      type: "input",
      name: "contractName",
      message: "Name the NFT contract (eg. MyNFT): ",
      validate: async function (input) {
        if (!input) {
          return "Please enter a name for your contract.";
        }

        return true;
      }
    }
  ];

  const answers = await inquirer.prompt(questions);

  spinner.start("Generating project files...");

  const formattedContractName = answers.contractName
    // Remove spaces from the contract name.
    .replace(/\s*/g, "")
    .trim()
    .split(" ")
    // Ensure titlecase
    .map((word) => word[0].toUpperCase() + word.slice(1).toLowerCase())
    .join(" ");

  await generateProject(answers.projectName, formattedContractName);
  await generateWebAssets(answers.projectName, formattedContractName);

  spinner.succeed(
    `✨ Project initialized in ${chalk.white(`./${answers.projectName}\n`)}`
  );

  ui.log.write(
    `Use: ${chalk.magentaBright(
      `cd ./${answers.projectName}`
    )} to view your new project's files.\n`
  );

  ui.log.write(
    `Visit: ${chalk.blueBright(
      "https://instructions"
    )} to learn how to use your new project!`
  );
}

async function deploy({ network }) {
  const fresh = await MakeFresh();

  spinner.start(`Deploying project to ${network}`);

  await fresh.deployContracts();

  spinner.succeed(`✨ Success! Project deployed to ${network} ✨`);
}

async function batchMintNFT(options) {
  const fresh = await MakeFresh();

  const answer = await inquirer.prompt({
    type: "confirm",
    name: "confirm",
    message: `Create NFTs using data from ${path.basename(options.data)}?`
  });

  if (!answer.confirm) return;

  const result = await fresh.createNFTsFromCSVFile(options.data, (nft) => {
    console.log(colorize(JSON.stringify(nft), colorizeOptions));
  });

  console.log(`✨ Success! ${result.total} NFTs were minted! ✨`);
}

async function mintNFT(assetPath, options) {
  const fresh = await MakeFresh();

  // prompt for missing details if not provided as cli args
  const answers = await promptForMissing(options, {
    name: {
      message: "Enter a name for your new NFT: "
    },

    description: {
      message: "Enter a description for your new NFT: "
    }
  });

  const nft = await fresh.createNFTFromAssetFile(assetPath, answers);
  console.log("✨ Minted a new NFT: ");

  alignOutput([
    ["Token ID:", chalk.green(nft.tokenId)],
    ["Metadata Address:", chalk.blue(nft.metadataURI)],
    ["Metadata Gateway URL:", chalk.blue(nft.metadataGatewayURL)],
    ["Asset Address:", chalk.blue(nft.assetURI)],
    ["Asset Gateway URL:", chalk.blue(nft.assetGatewayURL)]
  ]);

  console.log("NFT Metadata:");
  console.log(colorize(JSON.stringify(nft.metadata), colorizeOptions));
}

async function startDrop() {
  const fresh = await MakeFresh();

  await fresh.startDrop();

  spinner.succeed(`✨ Success! Your drop is live. ✨`);
}

async function removeDrop() {
  const fresh = await MakeFresh();

  await fresh.removeDrop();

  spinner.succeed(`✨ Success! Drop removed. ✨`);
}

async function getNFT(tokenId, options) {
  const fresh = await MakeFresh();
  const nft = await fresh.getNFT(tokenId);

  const output = [
    ["Token ID:", chalk.green(nft.tokenId)],
    ["Owner Address:", chalk.yellow(nft.ownerAddress)]
  ];

  output.push(["Metadata Address:", chalk.blue(nft.metadataURI)]);
  output.push(["Metadata Gateway URL:", chalk.blue(nft.metadataGatewayURL)]);
  output.push(["Asset Address:", chalk.blue(nft.assetURI)]);
  output.push(["Asset Gateway URL:", chalk.blue(nft.assetGatewayURL)]);
  alignOutput(output);

  console.log("NFT Metadata:");
  console.log(colorize(JSON.stringify(nft.metadata), colorizeOptions));
}

async function transferNFT(tokenId, toAddress) {
  const fresh = await MakeFresh();

  await fresh.transferToken(tokenId, toAddress);
  console.log(
    `🌿 Transferred token ${chalk.green(tokenId)} to ${chalk.yellow(toAddress)}`
  );
}

async function pinNFTData(tokenId) {
  const fresh = await MakeFresh();
  await fresh.pinTokenData(tokenId);
  console.log(`🌿 Pinned all data for token id ${chalk.green(tokenId)}`);
}

// ---- helpers

async function promptForMissing(cliOptions, prompts) {
  const questions = [];
  for (const [name, prompt] of Object.entries(prompts)) {
    prompt.name = name;
    prompt.when = (answers) => {
      if (cliOptions[name]) {
        answers[name] = cliOptions[name];
        return false;
      }
      return true;
    };
    questions.push(prompt);
  }
  return inquirer.prompt(questions);
}

function alignOutput(labelValuePairs) {
  const maxLabelLength = labelValuePairs
    .map(([l, _]) => l.length)
    .reduce((len, max) => (len > max ? len : max));
  for (const [label, value] of labelValuePairs) {
    console.log(label.padEnd(maxLabelLength + 1), value);
  }
}

// ---- main entry point when running as a script

// make sure we catch all errors
main()
  .then(() => {
    process.exit(0);
  })
  .catch((err) => {
    console.error(err);
    process.exit(1);
  });<|MERGE_RESOLUTION|>--- conflicted
+++ resolved
@@ -76,14 +76,6 @@
     )
     .action(deploy);
 
-<<<<<<< HEAD
-=======
-  // Change the current directory to the parent dir of this script file to make things work
-  // even if you call minty from elsewhere
-  const rootDir = path.join(__dirname, "..");
-  process.chdir(rootDir);
-
->>>>>>> 3bc30d53
   await program.parseAsync(process.argv);
 }
 
