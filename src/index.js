--- conflicted
+++ resolved
@@ -1,22 +1,15 @@
 #!/usr/bin/env node
 
-<<<<<<< HEAD
-=======
 // This file contains the main entry point for the command line `fresh` app, and the command line option parsing code.
 // See fresh.js for the core functionality.
 
->>>>>>> 450f3a4c
 const path = require("path");
 const { Command } = require("commander");
 const inquirer = require("inquirer");
 const chalk = require("chalk");
 const colorize = require("json-colorizer");
 const ora = require("ora");
-<<<<<<< HEAD
-const { MakeFresh } = require("./fresh");
-=======
-const { MakeFreshMint } = require("./freshmint");
->>>>>>> 450f3a4c
+const { MakeFreshMint } = require("./fresh");
 const generateProject = require("./generate-project");
 const generateWebAssets = require("./generate-web");
 const { isExists } = require("./file-helpers");
@@ -54,9 +47,6 @@
     .action(batchMintNFT);
 
   program
-<<<<<<< HEAD
-    .command("get <token-id>")
-=======
     .command("mintone <image-path>")
     .description("create a new NFT from an image file")
     .option("-n, --name <name>", "The name of the NFT")
@@ -70,7 +60,6 @@
 
   program
     .command("inspect <token-id>")
->>>>>>> 450f3a4c
     .description("get info from Flow about an NFT using its token ID")
     .action(getNFT);
 
@@ -90,13 +79,8 @@
     .action(pinNFTData);
 
   program
-<<<<<<< HEAD
-    .command("deploy")
-    .description("deploy an instance of the Fresh NFT contract")
-=======
     .command("up")
     .description("deploy an instance of the FreshMint NFT contract")
->>>>>>> 450f3a4c
     .option(
       "-n, --network <name>",
       "Either: emulator, testnet, mainnet",
@@ -104,14 +88,11 @@
     )
     .action(deploy);
 
-<<<<<<< HEAD
-=======
   // Change the current directory to the parent dir of this script file to make things work
   // even if you call fresh from elsewhere
   const rootDir = path.join(__dirname, "..");
   process.chdir(rootDir);
 
->>>>>>> 450f3a4c
   await program.parseAsync(process.argv);
 }
 
@@ -187,11 +168,7 @@
 }
 
 async function deploy({ network }) {
-<<<<<<< HEAD
-  const fresh = await MakeFresh();
-=======
-  const fresh = await MakeFreshMint();
->>>>>>> 450f3a4c
+  const fresh = await MakeFreshMint();
 
   spinner.start(`Deploying project to ${network}`);
 
@@ -201,11 +178,7 @@
 }
 
 async function batchMintNFT(options) {
-<<<<<<< HEAD
-  const fresh = await MakeFresh();
-=======
-  const fresh = await MakeFreshMint();
->>>>>>> 450f3a4c
+  const fresh = await MakeFreshMint();
 
   const answer = await inquirer.prompt({
     type: "confirm",
@@ -223,11 +196,7 @@
 }
 
 async function mintNFT(assetPath, options) {
-<<<<<<< HEAD
-  const fresh = await MakeFresh();
-=======
-  const fresh = await MakeFreshMint();
->>>>>>> 450f3a4c
+  const fresh = await MakeFreshMint();
 
   // prompt for missing details if not provided as cli args
   const answers = await promptForMissing(options, {
@@ -256,11 +225,7 @@
 }
 
 async function startDrop() {
-<<<<<<< HEAD
-  const fresh = await MakeFresh();
-=======
-  const fresh = await MakeFreshMint();
->>>>>>> 450f3a4c
+  const fresh = await MakeFreshMint();
 
   await fresh.startDrop();
 
@@ -268,11 +233,7 @@
 }
 
 async function removeDrop() {
-<<<<<<< HEAD
-  const fresh = await MakeFresh();
-=======
-  const fresh = await MakeFreshMint();
->>>>>>> 450f3a4c
+  const fresh = await MakeFreshMint();
 
   await fresh.removeDrop();
 
@@ -280,11 +241,7 @@
 }
 
 async function getNFT(tokenId, options) {
-<<<<<<< HEAD
-  const fresh = await MakeFresh();
-=======
-  const fresh = await MakeFreshMint();
->>>>>>> 450f3a4c
+  const fresh = await MakeFreshMint();
   const nft = await fresh.getNFT(tokenId);
 
   const output = [
@@ -303,24 +260,17 @@
 }
 
 async function transferNFT(tokenId, toAddress) {
-<<<<<<< HEAD
-  const fresh = await MakeFresh();
-=======
-  const fresh = await MakeFreshMint();
->>>>>>> 450f3a4c
+  const fresh = await MakeFreshMint();
 
   await fresh.transferToken(tokenId, toAddress);
+  
   console.log(
     `🌿 Transferred token ${chalk.green(tokenId)} to ${chalk.yellow(toAddress)}`
   );
 }
 
 async function pinNFTData(tokenId) {
-<<<<<<< HEAD
-  const fresh = await MakeFresh();
-=======
-  const fresh = await MakeFreshMint();
->>>>>>> 450f3a4c
+  const fresh = await MakeFreshMint();
   await fresh.pinTokenData(tokenId);
   console.log(`🌿 Pinned all data for token id ${chalk.green(tokenId)}`);
 }
