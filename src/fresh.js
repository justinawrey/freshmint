const path = require("path");
const { NFTStorage } = require("nft.storage");
const Nebulus = require("nebulus");
const createCsvWriter = require('csv-writer').createObjectCsvWriter;
const FlowMinter = require("./flow");
const DataStore = require("./datastore");
const getConfig = require("./config");
const { ECPrivateKey, signatureAlgorithms } = require("./flow/crypto");
const Metadata = require("./metadata");
const IPFS = require("./ipfs");

class Fresh {
  constructor(network) {
    this.network = network

    this.config = getConfig()

    this.datastore = new DataStore("freshdb")
    this.flowMinter = new FlowMinter(this.network)

    const nebulus = new Nebulus({
      path: path.resolve(process.cwd(), this.config.nebulusPath)
    })

    const ipfsClient = new NFTStorage({
      token: this.config.pinningService.key,
      endpoint: this.config.pinningService.endpoint
    })

    const ipfs = new IPFS(nebulus, ipfsClient)

    this.metadata = new Metadata(
      this.config, 
      ipfs,
    )
  }

  //////////////////////////////////////////////
  // ------ Deployment
  //////////////////////////////////////////////

  async deployContracts() {
    await this.flowMinter.deployContracts();
  }

  //////////////////////////////////////////////
  // ------ NFT Creation
  //////////////////////////////////////////////

  async createNFTsFromCSVFile(
    csvPath,
    withClaimKey,
    onStart,
    onBatchComplete,
    onError,
    batchSize = 10
  ) {
    await this.flowMinter.setupAccount();

    const { fields, tokens } = await this.metadata.parse(csvPath)
    
    const newTokens = []

    for (const token of tokens) {
      const exists = await this.nftExists(token.hash)
      if (!exists) {
        newTokens.push(token)
      }
    }

    const total = newTokens.length
    const skipped = tokens.length - newTokens.length
    
    const batches = []

    while (newTokens.length > 0) {
      const batch = newTokens.splice(0, batchSize)
      batches.push(batch)
    }

    onStart(total, skipped, batches.length, batchSize)

    for (const batch of batches) {

      const batchSize = batch.length

      const processedBatch = await this.processTokenBatch(batch)

      const batchFields = groupBatchesByField(fields, processedBatch)

      let results 

      try {
        results = await this.createTokenBatch(
          batchFields, 
          withClaimKey
        )
      } catch(error) {
        onError(error)
        return
      }

      const finalResults = results.map((result, index) => {

        const { tokenId, txId, claimKey } = result;

        const token = processedBatch[index];
        
        return {
          tokenId,
          txId,
          pinned: false,
          hash: token.hash,
          metadata: token.metadata,
          claimKey
        }
      })

      for (const result of finalResults) {        
        await this.datastore.save(result);
      }

      onBatchComplete(batchSize)
    }
  }

  async nftExists(hash) {
    const exists = await this.datastore.find({ hash });
    return (exists.length !== 0)
  }

  async processTokenBatch(batch) {
    return await Promise.all(batch.map(async (token) => ({
      ...token,
      metadata: await this.metadata.process(token.metadata)
    })))
  }

  async createTokenBatch(batchFields, withClaimKey) {
    if (withClaimKey) {
      return await this.mintTokensWithClaimKey(batchFields);
    }

    return await this.mintTokens(batchFields);
  }

  //////////////////////////////////////////////
  // -------- NFT Retreival
  //////////////////////////////////////////////

  async getNFT(tokenId) {
    const results = await this.datastore.find({ tokenId });

    if (results.length === 0) {
      throw new Error(`Token ${tokenId} does not exist`);
    }

    const nft = results[0]

    return {
      id: tokenId,
      metadata: nft.metadata
    }
  }

  async getNFTMetadata(tokenId) {
    const { metadata } = await this.getNFT(tokenId)

    return {
      id: tokenId,
      metadata: await this.metadata.load(metadata)
    }
  }

  async dumpNFTs(csvPath) {
    const nfts = await this.datastore.all();

    if (nfts.length === 0) {
      return 0;
    }

    const firstNft = nfts[0];

    const metadataHeaders = Object.keys(firstNft.metadata)
      .map(key => { return { id: key, title: key.toUpperCase()} })

    const csvWriter = createCsvWriter({
      path: csvPath,
      header: [
        {id: 'tokenID', title: 'TOKEN ID'},
        ...metadataHeaders,
        {id: 'transactionID', title: 'TRANSACTION ID'},
        {id: 'pinned', title: 'PINNED'},
        {id: 'claimKey', title: "CLAIM KEY"},
      ]
    });
   
    const records = nfts.map(nft => {
      return {
        tokenID: nft.tokenId,
        ...nft.metadata,
        transactionID: nft.txId,
        pinned: nft.pinned,
        claimKey: nft.claimKey,
      }
    })
  
    await csvWriter.writeRecords(records);

    return nfts.length;
  }

  //////////////////////////////////////////////
  // --------- Smart contract interactions
  //////////////////////////////////////////////

  async mintTokens(batchFields) {
    const minted = await this.flowMinter.mint(batchFields);
    return formatMintResults(minted);
  }

  async mintTokensWithClaimKey(batchFields) {

    const batchSize = batchFields[0].values.length

    const { privateKeys, publicKeys } = generateKeyPairs(batchSize);

    const minted = await this.flowMinter.mintWithClaimKey(
      publicKeys,
      batchFields
    );

    const results = formatMintResults(minted);
    
    return results.map((result, i) => ({
      txId: result.txId,
      tokenId: result.tokenId,
      claimKey: formatClaimKey(result.tokenId, privateKeys[i])
    }))
  }

  async startDrop(price) {
    await this.flowMinter.startQueueDrop(price);
  }

  async removeDrop() {
    await this.flowMinter.removeQueueDrop();
  }

  /**
   * @returns {string} - the default signing address that should own new tokens, if no owner was specified.
   */
  defaultOwnerAddress() {
    return this.network === "testnet" ? 
      this.config.testnetFlowAccount.address : 
      (this.network === "mainnet" ?
        this.config.mainnetFlowAccount.address :
        this.config.emulatorFlowAccount.address);
  }

  /** @returns {Promise<string>} - Amount of tokens funded */
  async fundAccount(address) {
    const result = this.flowMinter.fundAccount(address);
    return result;
  }

  //////////////////////////////////////////////
  // -------- Pinning to remote services
  //////////////////////////////////////////////

  /**
   * Pins all IPFS data associated with the given tokend id to the remote pinning service.
   *
   * @param {string} tokenId - the ID of an NFT that was previously minted.
   * @returns {Promise<void>} - the IPFS asset and metadata uris that were pinned.
   * Fails if no token with the given id exists, or if pinning fails.
   */

  async pinTokenData(tokenId, onStart, onComplete) {
    const { metadata } = await this.getNFT(tokenId);

    await this.metadata.pin(
      metadata, 
      onStart, 
      onComplete
    )

    await this.datastore.update({ tokenId }, { pinned: true });
  }
}

//////////////////////////////////////////////
// -------- Crypto helpers
//////////////////////////////////////////////

function generateKeyPairs(count) {

  const privateKeys = [];
  const publicKeys = [];

  while (count--) {
    const privateKey = ECPrivateKey.generate(signatureAlgorithms.ECDSA_P256);
    const publicKey = privateKey.getPublicKey();

    privateKeys.push(privateKey.toHex())
    publicKeys.push(publicKey.toHex())
  }

  return {
    privateKeys,
    publicKeys,
  };
}

function formatClaimKey(nftId, privateKey) {
  return `${privateKey}${nftId}`;
}

//////////////////////////////////////////////
// -------- General Helpers
//////////////////////////////////////////////

function formatMintResults(txOutput) {
  const deposits = txOutput.events.filter((event) =>
    event.type.includes(".Deposit")
  );

<<<<<<< HEAD
  return deposits.map(deposit => {
    const tokenId = deposit.values.value.fields.find(
      (f) => f.name === "id"
    ).value;
  
    return {
      tokenId: tokenId.value,
      txId: txOutput.id
    };
  })
}
=======
  if (!deposit.values) {
    throw new Error(
      "Error format mint result, missing values"
    )
  }

  const tokenId = deposit.values.value.fields.find(
    (f) => f.name === "id"
  ).value;
>>>>>>> 61ca9687

function groupBatchesByField(fields, batches) {
  return fields.map(field => ({
    ...field,
    values: batches.map(batch => batch.metadata[field.name])
  }))
}

//////////////////////////////////////////////
// -------- Exports
//////////////////////////////////////////////

module.exports = Fresh<|MERGE_RESOLUTION|>--- conflicted
+++ resolved
@@ -325,7 +325,6 @@
     event.type.includes(".Deposit")
   );
 
-<<<<<<< HEAD
   return deposits.map(deposit => {
     const tokenId = deposit.values.value.fields.find(
       (f) => f.name === "id"
@@ -337,17 +336,6 @@
     };
   })
 }
-=======
-  if (!deposit.values) {
-    throw new Error(
-      "Error format mint result, missing values"
-    )
-  }
-
-  const tokenId = deposit.values.value.fields.find(
-    (f) => f.name === "id"
-  ).value;
->>>>>>> 61ca9687
 
 function groupBatchesByField(fields, batches) {
   return fields.map(field => ({
