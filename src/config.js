const path = require("path");
const { withPrefix } = require("@onflow/util-address");

function getConfig() {
  require("dotenv").config({ path: path.resolve(process.env.PWD, ".env") });

  // TOOD: Inform when config is missing
<<<<<<< HEAD
  const userConfig = require(path.resolve(process.env.PWD, "fresh.config.js"));
=======
  const userConfig = require(path.resolve(
    process.env.PWD,
    "freshmint.config.js"
  ));
>>>>>>> 450f3a4c

  const flowConfig = require(path.resolve(process.env.PWD, "flow.json"));

  const flowTestnetConfig = require(path.resolve(
    process.env.PWD,
    "flow.testnet.json"
  ));

  return {
    //////////////////////////////////////////////
    // ------ App Configs
    //////////////////////////////////////////////

    // Store IPFS NFT asset & metadata CIDs and data before pushing to the live network
    // https://github.com/rarepress/nebulus
    nebulusPath: userConfig.ipfsDataPath || "ipfs-data",
    mintDataPath: userConfig.mintDataPath || "mint-data",

    // Location of NFT metadata and assets for minting
    nftDataPath: userConfig.nftDataPath || "nfts.csv",
    nftAssetPath: userConfig.nftAssetPath || "assets",

    // How fast to batch mint txs
    RATE_LIMIT_MS: 2000,

    //////////////////////////////////////////////
    // ------ IPFS Configs
    //////////////////////////////////////////////

<<<<<<< HEAD
=======
    // The pinningService config tells fresh what remote pinning service to use for pinning the IPFS data for a token.
    // The values are read in from environment variables, to discourage checking credentials into source control.
    // You can make things easy by creating a .env file with your environment variable definitions. See the example files
    // pinata.env.example and nft.storage.env.example in this directory for templates you can use to get up and running.
>>>>>>> 450f3a4c
    pinningService: userConfig.pinningService,

    // pinningService: {
    //   endpoint: "PINNING_SERVICE_ENDPOINT",
    //   key: "PINNING_SERVICE_KEY"
    // },

    // If you're running IPFS on a non-default port, update this URL. If you're using the IPFS defaults, you should be all set.
    ipfsApiUrl: userConfig.ipfsApiUrl || "http://localhost:8081/ipfs",

    // If you're running the local IPFS gateway on a non-default port, or if you want to use a public gatway when displaying IPFS gateway urls, edit this.

    ipfsGatewayUrl: userConfig.ipfsGatewayUrl || "http://localhost:4001",

    //////////////////////////////////////////////
    // ------ Emulator Configs
    //////////////////////////////////////////////

    // This is the default owner address and signing key for all newly minted NFTs
    emulatorFlowAccount: userConfig.emulatorFlowAccount
      ? getAccount(userConfig.emulatorFlowAccount, flowConfig)
      : getAccount("emulator-account", flowConfig),

    //////////////////////////////////////////////
    // ------ Testnet Configs
    //////////////////////////////////////////////

    // This is the default owner address and signing key for all newly minted NFTs
    testnetFlowAccount: userConfig.testnetFlowAccount
      ? getAccount(userConfig.testnetFlowAccount, flowTestnetConfig)
      : getAccount("testnet-account", flowTestnetConfig)
  };
}

function getAccount(name, flowConfig) {
  const account = flowConfig.accounts[name];

  return {
    name,
    address: withPrefix(account.address)
  };
}

module.exports = getConfig;<|MERGE_RESOLUTION|>--- conflicted
+++ resolved
@@ -4,15 +4,11 @@
 function getConfig() {
   require("dotenv").config({ path: path.resolve(process.env.PWD, ".env") });
 
-  // TOOD: Inform when config is missing
-<<<<<<< HEAD
-  const userConfig = require(path.resolve(process.env.PWD, "fresh.config.js"));
-=======
+  // TOOD: inform the user when config is missing
   const userConfig = require(path.resolve(
     process.env.PWD,
-    "freshmint.config.js"
+    "fresh.config.js"
   ));
->>>>>>> 450f3a4c
 
   const flowConfig = require(path.resolve(process.env.PWD, "flow.json"));
 
@@ -42,13 +38,6 @@
     // ------ IPFS Configs
     //////////////////////////////////////////////
 
-<<<<<<< HEAD
-=======
-    // The pinningService config tells fresh what remote pinning service to use for pinning the IPFS data for a token.
-    // The values are read in from environment variables, to discourage checking credentials into source control.
-    // You can make things easy by creating a .env file with your environment variable definitions. See the example files
-    // pinata.env.example and nft.storage.env.example in this directory for templates you can use to get up and running.
->>>>>>> 450f3a4c
     pinningService: userConfig.pinningService,
 
     // pinningService: {
