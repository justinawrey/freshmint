# {{ name }}

This project was generated with [freshmint](https://github.com/onflow/freshmint).

## Setup

This project requires the Flow CLI and Docker.

- [Install Flow CLI](https://docs.onflow.org/flow-cli/install/)
- [Install Docker Desktop](https://www.docker.com/products/docker-desktop)

Now install the project and its dependencies: 

```sh
npm install
```

## Quick start

This project uses the [Flow emulator](https://github.com/onflow/flow-emulator) for rapid local development.

### Start the emulator

```sh
docker-compose up -d
```

### Deploy your contract to Flow

```sh
fresh deploy
```

### Mint your NFTs

This command mints the NFTs declared in `nfts.csv`. Edit that file to add your own NFTs!

```sh
fresh mint
```

### Inspect an NFT

View the metadata for a single NFT.

```sh
fresh inspect 0
```

### Pin the NFT metadata

After you mint your NFTs, you'll need to pin the metdata to IPFS so that it's available to the world.

Hint: you can implement a blind drop by pinning the metadata _after_ your drop completes.

#### Configure your pinning service

<<<<<<< HEAD
Fresh is compatible with [NFT Storage](https://nft.storage), [Pinata](https://www.pinata.cloud/) and any other pinning service that implements the [IPFS Remote Pinning API](https://ipfs.github.io/pinning-services-api-spec).
=======
Freshmint is compatible with [NFT Storage](https://nft.storage), [Pinata](https://www.pinata.cloud/) and any other pinning service that implements the [IPFS Remote Pinning API](https://ipfs.github.io/pinning-services-api-spec).
>>>>>>> 4fd9a476

First configure your pinning service by editing `.env`:

- **NFT Storage**

    [Create a free NFT Storage account to get an API key](https://nft.storage/).

    ```sh
    # .env
    PINNING_SERVICE_ENDPOINT="https://nft.storage/api"
        PINNING_SERVICE_KEY="Paste your nft.storage JWT token here!"
    ```

- **Pinata**

    [Create a free Pinata account to get an API key](https://www.pinata.cloud/).

    ```sh
    # .env
    PINNING_SERVICE_ENDPOINT="https://api.pinata.cloud/psa"
    PINNING_SERVICE_KEY="Paste your Pinata JWT token here!"
    ```

#### Pin an NFT

Use the pin command to pin an NFT by ID.

```sh
fresh pin 0
```

### Start your drop

Start an NFT drop. This will start a new drop that lists all the NFTs currently minted. Use the price argument to set the price of each NFT in FLOW.

```sh
fresh start-drop 10.0
```

#### Remove a drop

Remove a drop. Once your drop is sold out, run this command to remove it.

```sh
fresh remove-drop
```

### Launch the web app

This is the last step! Run this command to launch the UI for you NFT project.

```sh
npm run dev
```<|MERGE_RESOLUTION|>--- conflicted
+++ resolved
@@ -55,11 +55,7 @@
 
 #### Configure your pinning service
 
-<<<<<<< HEAD
-Fresh is compatible with [NFT Storage](https://nft.storage), [Pinata](https://www.pinata.cloud/) and any other pinning service that implements the [IPFS Remote Pinning API](https://ipfs.github.io/pinning-services-api-spec).
-=======
 Freshmint is compatible with [NFT Storage](https://nft.storage), [Pinata](https://www.pinata.cloud/) and any other pinning service that implements the [IPFS Remote Pinning API](https://ipfs.github.io/pinning-services-api-spec).
->>>>>>> 4fd9a476
 
 First configure your pinning service by editing `.env`:
 
