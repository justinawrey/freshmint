# {{name}}

This project was generated with [fresh](https://github.com/onflow/fresh).

## Setup

This project requires the Flow CLI and Docker.

- [Install Flow CLI](https://docs.onflow.org/flow-cli/install/)
- [Install Docker Desktop](https://www.docker.com/products/docker-desktop)

Now install the project and its dependencies: 

```sh
npm install
```

## Development

This project uses the [Flow emulator](https://github.com/onflow/flow-emulator) for rapid local development.

### Start the emulator

```sh
docker-compose up -d
```

## Usage

### Deploy your contract to Flow

```sh
fresh deploy
```

### Mint your NFTs

```sh
fresh mint
```

### Get an NFT

```sh
<<<<<<< HEAD
fresh get 0
=======
fresh show 0
>>>>>>> 450f3a4c
```

### Pin the NFT metadata

After you mint your NFTs, you'll need to pin the metdata to IPFS so that it's available to the world.

Hint: you can implement a blind drop by pinning the metadata _after_ your drop completes.

Fresh is compatible with [Pinata](https://www.pinata.cloud/), [NFT Storage](https://nft.storage) and any other pinning service that implements the [IPFS Remote Pinning API](https://ipfs.github.io/pinning-services-api-spec).

First configure your pinning service by editing `.env`:

**NFT Storage**

```sh
# .env
PINNING_SERVICE_ENDPOINT="https://nft.storage/api"
PINNING_SERVICE_KEY="Paste your nft.storage JWT token here!"
```

**Pinata**

```sh
# .env
PINNING_SERVICE_ENDPOINT="https://api.pinata.cloud/psa"
PINNING_SERVICE_KEY="Paste your Pinata JWT token here!"
```

Pin a single NFT:

```sh
fresh pin 0
```

## Run an NFT drop

Once you've 

```sh
<<<<<<< HEAD
npm run dev
=======
fresh pin 0
```
>>>>>>> 450f3a4c
<|MERGE_RESOLUTION|>--- conflicted
+++ resolved
@@ -1,6 +1,6 @@
 # {{name}}
 
-This project was generated with [fresh](https://github.com/onflow/fresh).
+This project was generated with [freshmint](https://github.com/onflow/freshmint).
 
 ## Setup
 
@@ -42,11 +42,7 @@
 ### Get an NFT
 
 ```sh
-<<<<<<< HEAD
-fresh get 0
-=======
 fresh show 0
->>>>>>> 450f3a4c
 ```
 
 ### Pin the NFT metadata
@@ -83,12 +79,6 @@
 
 ## Run an NFT drop
 
-Once you've 
-
 ```sh
-<<<<<<< HEAD
 npm run dev
-=======
-fresh pin 0
-```
->>>>>>> 450f3a4c
+```